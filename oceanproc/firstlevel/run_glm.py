#!/usr/bin/env python3
import numpy as np
import os
import sys
from glob import glob
from pathlib import Path
import numpy.typing as npt
import pandas as pd
from sklearn.preprocessing import StandardScaler
import nibabel as nib
# from nilearn.glm.first_level import FirstLevelModel
# from nilearn.plotting import plot_design_matrix
# import matplotlib.pyplot as plt
import nilearn.masking as nmask
from nilearn.signal import clean
import json
from scipy import signal
from scipy.stats import gamma
from ..oceanparse import OceanParser
from ..utils import exit_program_early, make_option
import logging
import datetime
from textwrap import dedent

"""
TODO: 
    * Find good way to pass hrf peak and undershoot variables
    * Save final noise df for each run
    * Debug Mode - save intermediate outputs
    * Options for highpass and lowpass filters
    * Function documentation and testing

"""

<<<<<<< HEAD
def make_option(value, key=None, delimeter=" "):
    """
    Generate a string, representing an option that gets fed into a subprocess.

    For example, if a key is 'option' and its value is True, the option string it will generate would be:

        --option

    If value is equal to some string 'value', then the string would be:

        --option value

    If value is a list of strings:

        --option value1 value2 ... valuen

    :param key: Name of option to pass into a subprocess, without double hyphen at the beginning.
    :type key: str
    :param value: Value to pass in along with the 'key' param.
    :type value: str or bool or list[str] or None
    :param delimeter: character to separate the key and the value in the option string. Default is a space.
    :type delimeter: str
    :return: String to pass as an option into a subprocess call.
    :rtype: str
    """
    second_part = None
    if type(value) == bool and value:
        second_part = " "
    elif type(value) == list:
        second_part = f"{delimeter}{delimeter.join(value)}"
    elif type(value) == str or type(value) == int or type(value) == float:
        second_part = f"{delimeter}{value}"
    else:
        return ""
    return f"--{key.replace('_', '-')}{second_part}" if key else second_part 


def load_data(func_file: str|Path,
              brain_mask: str = None,
              need_tr: bool = False) -> np.ndarray:
=======
def load_data(func_file: str|Path, brain_mask: str = None, need_tr: bool = False) -> np.ndarray:
>>>>>>> 5d11e498
    tr = None
    func_file = str(func_file)
    if need_tr:
        sidecar_file = func_file.split(".")[0] + ".json"
        assert os.path.isfile(sidecar_file), f"Cannot find the .json sidecar file for bold run: {func_file}"
        with open(sidecar_file, "r") as f:
            jd = json.load(f)
            tr = jd["RepetitionTime"]

    if func_file.endswith(".dtseries.nii") or func_file.endswith(".dscalar.nii"):
        img = nib.load(func_file)
        return (img.get_fdata(), tr, img.header)
    elif func_file.endswith(".nii") or func_file.endswith(".nii.gz"):
        if brain_mask:
            return (nmask.apply_mask(func_file, brain_mask), tr, None)
        else:
            raise Exception("Volumetric data must also have an accompanying brain mask")
            # return None 


def create_image(data: npt.ArrayLike,
                 brain_mask: str = None,
                 tr: float = None,
                 header: nib.cifti2.cifti2.Cifti2Header = None):
    img = None
    suffix = ".nii"
    d32k = 32492
    if brain_mask:
        img = nmask.unmask(data, brain_mask)
    else:
        ax0 = None
        if data.shape[0] > 1 and tr:
            ax0 = nib.cifti2.cifti2_axes.SeriesAxis(
                start=0.0,
                step=tr,
                size=data.shape[0]
            )
            suffix = ".dtseries" + suffix
        elif data.shape[0] == 1:
            ax0 = nib.cifti2.cifti2_axes.ScalarAxis(
                name=["beta"]
            )
            suffix = ".dscalar" + suffix
        else:
            raise RuntimeError("TR not supplied or data shape is incorrect")
        ax1 = None
        if header:
            ax1 = header.get_axis(1)
        else:
            # Need to change this default behavior to create a correct Brain Model axis
            ax1 = nib.cifti2.cifti2_axes.BrainModelAxis(
                name=(['CIFTI_STRUCTURE_CORTEX_LEFT']*d32k)+(['CIFTI_STRUCTURE_CORTEX_RIGHT']*d32k),
                vertex=np.concatenate((np.arange(d32k), np.arange(d32k))),
                nvertices={'CIFTI_STRUCTURE_CORTEX_LEFT':d32k, 'CIFTI_STRUCTURE_CORTEX_RIGHT':d32k}
            )
        img = nib.cifti2.cifti2.Cifti2Image(data, (ax0, ax1))
    return (img ,suffix)


def demean_detrend(func_data: npt.ArrayLike) -> np.ndarray:
    """
    Subtracts the mean and a least-squares-fit line from each timepoint at every vertex/voxel.
    
    Parameters
    ----------

    func_data: npt.ArrayLike 
        array containing functional timeseries data

    Returns
    -------
    data_dd: np.ndarray
        A demeaned/detrended copy of the input array
    """
    data_dd = signal.detrend(func_data, axis=0, type = 'linear')
    return data_dd


def create_hrf(time, time_to_peak=5, undershoot_dur=12):
    """
    This function creates a hemodynamic response function timeseries.

    Parameters
    ----------
    time: numpy array
        a 1D numpy array that makes up the x-axis (time) of our HRF in seconds
    time_to_peak: int
        Time to HRF peak in seconds. Default is 5 seconds.
    undershoot_dur: int
        Duration of the post-peak undershoot. Default is 12 seconds.

    Returns
    -------
    hrf_timeseries: numpy array
        The y-values for the HRF at each time point
    """

    peak = gamma.pdf(time, time_to_peak)
    undershoot = gamma.pdf(time, undershoot_dur)
    hrf_timeseries = peak - 0.35 * undershoot
    return hrf_timeseries


def hrf_convolve_features(features: pd.DataFrame,
                          column_names: list = None,
                          time_col: str = 'index',
                          units: str = 's',
                          time_to_peak: int = 5,
                          undershoot_dur: int = 12):
    """
    This function convolves a hemodynamic response function with each column in a timeseries dataframe.

    Parameters
    ----------
    features: DataFrame
        A Pandas dataframe with the feature signals to convolve.
    column_names: list
        List of columns names to use; if it is None, use all columns. Default is None.
    time_col: str
        The name of the time column to use if not the index. Default is "index".
    units: str
        Must be 'ms','s','m', or 'h' to denote milliseconds, seconds, minutes, or hours respectively.
    time_to_peak: int
        Time to peak for HRF model. Default is 5 seconds.
    undershoot_dur: int
        Undershoot duration for HRF model. Default is 12 seconds.

    Returns
    -------
    convolved_features: DataFrame
        The HRF-convolved feature timeseries
    """
    if not column_names:
        column_names = features.columns

    if time_col == 'index':
        time = features.index.to_numpy()
    else:
        time = features[time_col]
        features.index = time

    if units == 'm' or units == 'minutes':
        features.index = features.index * 60
        time = features.index.to_numpy()
    if units == 'h' or units == 'hours':
        features.index = features.index * 3600
        time = features.index.to_numpy()
    if units == 'ms' or units == 'milliseconds':
        features.index = features.index / 1000
        time = features.index.to_numpy()

    convolved_features = pd.DataFrame(index=time)
    hrf_sig = create_hrf(time, time_to_peak=time_to_peak, undershoot_dur=undershoot_dur)
    for a in column_names:
        convolved_features[a] = np.convolve(features[a], hrf_sig)[:len(time)]

    return convolved_features


def find_nearest(array, value):
    """
    Finds the smallest difference in 'value' and one of the 
    elements of 'array', and returns the index of the element

    :param array: a list of elements to compare value to
    :type array: a list or list-like object
    :param value: a value to compare to elements of array
    :type value: integer or float
    :return: integer index of array
    :rtype: int
    """
    array = np.asarray(array)
    idx = (np.abs(array - value)).argmin()
    return(array[idx])


def make_noise_ts(confounds_file: str,
                  confounds_columns: list,
                  demean: bool = False,
                  linear_trend: bool = False,
                  spike_threshold: float = None,
                  volterra_expansion: int = None,
                  volterra_columns: list = None):
    select_columns = set(confounds_columns)
    if volterra_columns:
        select_columns.update(volterra_columns)
    nuisance = pd.read_csv(confounds_file, delimiter='\t').loc[:,list(select_columns)]
    if "framewise_displacement" in select_columns:
        nuisance.loc[0, "framewise_displacement"] = 0

    if demean: 
        nuisance["mean"] = 1

    if linear_trend:
        nuisance["trend"] = np.arange(0, len(nuisance))

    """
    Add a new column denoting indices where a frame 
    is censored for each row in the framewise_displacement
    that is larger than spike_threshold.
    """
    if spike_threshold:
        b = 0
        for a in range(len(nuisance)):
            if nuisance.loc[a,"framewise_displacement"] > spike_threshold:
                nuisance[f"spike{b}"] = 0
                nuisance.loc[a, f"spike{b}"] = 1
                b += 1

    if volterra_expansion and volterra_columns:
        for vc in volterra_columns:
            for lag in range(volterra_expansion):
                nuisance.loc[:, f"{vc}_{lag+1}"] = nuisance.loc[:, vc].shift(lag+1)
        nuisance.fillna(0, inplace=True)
    elif volterra_expansion:
        raise RuntimeError("You must specify which columns you'd like to apply Volterra expansion to.")
    elif volterra_columns:
        raise RuntimeError("You must specify the lag applied in Volterra expansion.")

    return nuisance


#TODO: maybe write a validator for the input task file?
def events_to_design(func_data: npt.ArrayLike,
                     tr: float,
                     event_file: str | Path,
                     fir: int = None,
                     hrf: tuple[int] = None,
                     fir_list: list[str] = None,
                     hrf_list: list[str] = None,
                     output_path: str = None,
                     logger = None):
    """
    Builds an initial design matrix from an event file. You can 
    convolve specified event types with an hemodynamic response function
    (HRF).

    The events are expected to be in a .tsv file, with the following columns:

    trial_type: a string representing the unique trial type. oceanfla gives you the 
        freedom to arrange these trial types in any way you want; they can represent 
        events on their own, combinations of concurrent events, etc. 
    onset: the onset time of an event
    duration: the duration of an event
    
    Parameters
    ----------
    func_data: npt.ArrayLike
        A numpy array-like object representing functional data
    tr: float
        A float representing repetition time, the rate at 
        which single brain images are captured following 
        a radio frequency (RF) pulse
    event_file: str | Path
        .tsv file containing information about events, their onsets, and their durations (view the formatting of it above)
    fir: int = None
        An int denoting the order of an FIR filter
    hrf: tuple[int] = None
        A 2-length tuple, where hrf[0] denotes the time to the peak of an HRF, and hrf[1] denotes the duration of its "undershoot" after the peak.
    fir_list: list[str] = None
        A list of column names denoting which columns should have an FIR filter applied.
    hrf_list: list[str] = None
        A list of column names denoting which columns should be convolved with the HRF function defined in the hrf tuple.

    Returns
    -------
    (events_long, conditions): tuple
        A tuple containing the DataFrame with filtered/convolved columns and a list of unique trial names.
    """
    
    if tr and tr <= 0:
        raise ValueError(f"tr must be greater than 0. Current tr: {tr}")
    if fir and fir <= 0:
        raise ValueError(f"fir value must be greater than 0. Current fir: {fir}")
    if hrf and not (len(hrf) == 2 and hrf[0] > 0 and hrf[1] > 0):
        raise ValueError(f"hrf tuple must contain two integers greater than 0. Current hrf tuple: {hrf}")
    # If both FIR and HRF are specified, we should have at least one list 
    # of columns for one of the categories specified.
    if (fir and hrf) and not (fir_list or hrf_list): 
        raise RuntimeError("Both FIR and HRF were specified, but you need to specify at least one list of columns (fir_list or hrf_list)")
    # fir_list and hrf_list must not have overlapping columns
    if (fir_list and hrf_list) and not set(fir_list).isdisjoint(hrf_list):
        raise RuntimeError("Both FIR and HRF lists of columns were specified, but they overlap.")
    duration = tr * func_data.shape[0]
    events_df = pd.read_csv(event_file, index_col=None, delimiter='\t')
    conditions = [s for s in np.unique(events_df.trial_type)] # unique trial types
    events_long = pd.DataFrame(0, columns=conditions, index=np.arange(0, duration, tr))
    residual_conditions = conditions
    if (fir and hrf) and (bool(fir_list) ^ bool(hrf_list)): # Create other list if only one is specified
        if fir_list:
            hrf_list = [c for c in residual_conditions if c not in fir_list]
        elif hrf_list:
            fir_list = [c for c in residual_conditions if c not in hrf_list]
        assert set(hrf_list).isdisjoint(fir_list)
        
    for e in events_df.index:
        i = find_nearest(events_long.index, events_df.loc[e,'onset'])
        events_long.loc[i, events_df.loc[e,'trial_type']] = 1
        if events_df.loc[e,'duration'] > tr:
            offset = events_df.loc[e,'onset'] + events_df.loc[e,'duration']
            j = find_nearest(events_long.index, offset)
            events_long.loc[i:j, events_df.loc[e,'trial_type']] = 1

    if fir:
        fir_conditions = residual_conditions
        if fir_list and len(fir_list) > 0:
            fir_conditions = [c for c in residual_conditions if c in fir_list]
        residual_conditions = [c for c in residual_conditions if c not in fir_conditions]
        
        col_names = {c:c+"_00" for c in fir_conditions}
        events_long = events_long.rename(columns=col_names)
        fir_cols_to_add = dict()
        for c in fir_conditions:
            for i in range(1, fir):
                fir_cols_to_add[f"{c}_{i:02d}"] = np.array(np.roll(events_long.loc[:,col_names[c]], shift=i, axis=0))
                # so events do not roll back around to the beginnin
                fir_cols_to_add[f"{c}_{i:02d}"][:i] = 0
        events_long = pd.concat([events_long, pd.DataFrame(fir_cols_to_add, index=events_long.index)], axis=1)
        events_long = events_long.astype(int)
    if hrf:
        hrf_conditions = residual_conditions
        if hrf_list and len(hrf_list) > 0:
            hrf_conditions = [c for c in residual_conditions if c in hrf_list]
        residual_conditions = [c for c in residual_conditions if c not in hrf_conditions]
        
        cfeats = hrf_convolve_features(features=events_long, 
                                       column_names=hrf_conditions,
                                       time_to_peak=hrf[0],
                                       undershoot_dur=hrf[1])
        for c in hrf_conditions:
            events_long[c] = cfeats[c]
    
    if len(residual_conditions) > 0 and logger:
        logger.warning(dedent(f"""The following trial types were not selected under either of the specified models
                           and will not be included in the design matrix: {residual_conditions}"""))
        events_long = events_long.drop(columns=residual_conditions)

    if output_path:
        logger.debug(f" saving events matrix to file: {output_path}")
        events_long.to_csv(output_path)
    
    return (events_long, conditions)



def bandpass_filter(func_data: npt.ArrayLike,
                    tr: float,
                    high_cut: float = 0.1,
                    low_cut: float = 0.008,
                    order: int = 2 ):
    fs = 1/tr
    nyquist = 1/(2*tr)
    high = high_cut/nyquist
    low = low_cut/nyquist
    # sos = signal.butter(order, [low, high], btype="band", fs=fs, output="sos")
    b, a = signal.butter(order, [low, high], btype="band", fs=fs)

    # filtered_data = signal.sosfiltfilt(sos=sos, x=func_data, axis=0)
    filtered_data = signal.filtfilt(b=b, a=a, x=func_data, axis=0)
    
    return filtered_data


"""
REGRESS OUT NUISANCE VARIABLES
"""
def nuisance_regression(func_data: npt.ArrayLike,
                        noise_matrix: pd.DataFrame,
                        fd_thresh: float = None):
    ss = StandardScaler()
    # designmat = ss.fit_transform(noise_matrix[noise_matrix["framewise_displacement"]<fd_thresh].to_numpy())
    designmat = ss.fit_transform(noise_matrix.to_numpy().astype(float))
    neuro_data = ss.fit_transform(func_data)
    inv_mat = np.linalg.pinv(designmat)
    beta_data = np.dot(inv_mat, neuro_data)
    est_values = np.dot(designmat, beta_data)

    return func_data - est_values


"""
COMBINE DESIGN MATRICES 
"""
def create_final_design(data_list: list[npt.ArrayLike],
                        design_list: list[pd.DataFrame],
                        noise_list: list[pd.DataFrame] = None):
    num_runs = len(data_list)
    assert num_runs == len(design_list), "There should be the same number of design matrices and functional runs"
    
    if noise_list:
        assert num_runs == len(noise_list), "There should be the same number of noise matrices and functional runs"
        for i in range(num_runs):
            noise_df = noise_list[i]
            rename_dict = dict()
            for c in noise_df.columns:
                if ("trend" in c) or ("mean" in c) or ("spike" in c):
                    rename_dict[c] = f"run-{i+1}_{c}"
            noise_df = noise_df.rename(columns=rename_dict)
            noise_list[i] = noise_df
            design_list[i] = pd.concat([design_list[i], noise_df], axis=1)

    final_design = pd.concat(design_list, axis=0, ignore_index=True)
    final_data = np.concat(data_list, axis=0)
    return (final_data, final_design)



# MODIFY FUNCTION
def massuni_linGLM(func_data: npt.ArrayLike,
                   design_matrix: pd.DataFrame):
    ss = StandardScaler()
    design_matrix = ss.fit_transform(design_matrix.to_numpy())
    neuro_data = ss.fit_transform(func_data)

    inv_mat = np.linalg.pinv(design_matrix)
    beta_data = np.dot(inv_mat, neuro_data)
    return beta_data



def main():
    parser = OceanParser(
        prog="oceanfla",
        description="Ocean Labs first level analysis",
        fromfile_prefix_chars="@",
        epilog="An arguments file can be accepted with @FILEPATH"
    )
    session_arguments = parser.add_argument_group("Session Specific")
    config_arguments = parser.add_argument_group("Configuration Arguments", "These arguments are saved to a file if the '--export_args' option is used")

    session_arguments.add_argument("--subject", "-su", required=True,
                        help="The subject ID")
    session_arguments.add_argument("--session", "-se", required=True,
                        help="The session ID")
    session_arguments.add_argument("--export_args", "-ea", type=Path,
                        help="Path to a file to save the current arguments.")
    session_arguments.add_argument("--debug", action="store_true",
                        help="Use this flag to save intermediate outputs for a chance to debug inputs")
    
    config_arguments.add_argument("--task", "-t", required=True,
                        help="The name of the task to analyze.")
    config_arguments.add_argument("--bold_file_type", "-ft", required=True,
                        help="The file type of the functional runs to use.")
    config_arguments.add_argument("--brain_mask", "-bm", type=Path,
                        help="If the bold file type is volumetric data, a brain mask must also be supplied.")
    config_arguments.add_argument("--derivs_dir", "-d", type=Path, required=True,
                        help="Path to the BIDS formatted derivatives directory for this subject and session.")
    config_arguments.add_argument("--raw_bids", "-r", type=Path, required=True,
                        help="Path to the BIDS formatted raw data directory for this subject and session.")
    config_arguments.add_argument("--derivs_subfolder", "-ds", default="first_level",
                        help="The subfolder in the derivatives directory where bids style outputs should be stored. The default is 'first_level'.")
    config_arguments.add_argument("--output_dir", "-o", type=Path,
                        help="Path to the directory to store the results of this analysis. Default is '[derivs_dir]/first_level/sub-[subject]/ses-[session]/func'")
    config_arguments.add_argument("--fir", "-ff", type=int,
                        help="The number of frames to use in an FIR model.")
    config_arguments.add_argument("--fir_vars", nargs="*",
                        help="""A list of the task regressors to apply this FIR model to. The default is to apply it to all regressors if no
                        value is specified. A list must be specified if both types of models are being used""")
    config_arguments.add_argument("--hrf", nargs=2, type=int, metavar=("PEAK", "UNDER"),
                        help="""Two values to describe the hrf function that will be convolved with the task events. 
                        The first value is the time to the peak, and the second is the undershoot duration. Both in units of seconds.""")
    config_arguments.add_argument("--hrf_vars", nargs="*",
                        help="""A list of the task regressors to apply this HRF model to. The default is to apply it to all regressors if no
                        value is specifed. A list must be specified if both types of models are being used""")
    config_arguments.add_argument("--confounds", "-c", nargs="+", required=True,
                        help="A list of confounds to include from each confound timeseries tsv file.")
    config_arguments.add_argument("--fd_threshold", "-fd", type=float, 
                        help="The framewise displacement threshold used when censoring high-motion frames")
    config_arguments.add_argument("--repetition_time", "-tr", type=float,
                        help="Repetition time of the function runs. If it is not supplied, an attempt will be made to read it from the JSON sidecar file.")
    config_arguments.add_argument("--detrend_data", "-dd", action="store_true", 
                        help="""Flag to demean and detrend the data before modeling. The default is to include
                        a mean and trend line into the nuisance matrix instead.""")
    config_arguments.add_argument("--spike_censoring", "-sc", action="store_true",
                        help="Flag to indicate that framewise displacement spike censoring should be included in the nuisance matrix.")
    config_arguments.add_argument("--nuisance_regression", "-nr", action="store_true",
                        help="Flag to indicate that nuisance regression should be performed before performing the GLM for event-related activation.")
    config_arguments.add_argument("--highpass", "-hp", type=float, nargs="?", const=0.008,
                        help="""The high pass cutoff frequency for signal filtering. Frequencies below this value (Hz) will be filtered out. If the argument
                        is supplied but no value is given, then the value will default to 0.008 Hz""")
    config_arguments.add_argument("--lowpass", "-lp", type=float, nargs="?", const=0.1,
                        help="""The low pass cutoff frequency for signal filtering. Frequencies above this value (Hz) will be filtered out. If the argument
                        is supplied but no value is given, then the value will default to 0.1 Hz""")
    config_arguments.add_argument("--volterra_lag", "-vl", nargs="?", const=2, type=int,
                        help="""The amount of frames to lag for a volterra expansion. If no value is specified
                        the default of 2 will be used. Must be specifed with the '--volterra_columns' option.""")
    config_arguments.add_argument("--volterra_columns", "-vc", nargs="+",
                        help="The confound columns to include in the expansion. Must be specifed with the '--volterra_lag' option.")
    
    args = parser.parse_args()

    if args.hrf != None and args.fir != None:
        if not args.fir_vars or not args.hrf_vars:
            parser.error("Must specify variables to apply each model to if using both types of models")
    elif args.hrf == None and args.fir == None:
        parser.error("Must include model parameters for at least one of the models, fir or hrf.")
    
    if args.bold_file_type[0] != ".":
        args.bold_file_type = "." + args.bold_file_type
    if (args.bold_file_type == ".nii" or args.bold_file_type == ".nii.gz") and (not args.brain_mask or not args.brain_mask.is_file()):
        parser.error("If the bold file type is volumetric data, a valid '--brain_mask' option must also be supplied")

    if (args.volterra_lag != None and args.volterra_columns == None) or (args.volterra_lag == None and args.volterra_columns != None):
        parser.error("The options '--volterra_lag' and '--volterra_columns' must be specifed together, or neither of them specified.")

    ##### Export the current arguments to a file #####
    if args.export_args:
        print(f"####### Exporting Arguments to: '{args.export_args}' #######")
        all_opts = dict(args._get_kwargs())
        opts_to_save = dict()
        for a in config_arguments._group_actions:
            if a.dest in all_opts and all_opts[a.dest]:
                if type(all_opts[a.dest]) == bool:
                    opts_to_save[a.option_strings[0]] = ""
                    continue
                elif isinstance(all_opts[a.dest], Path):
                    opts_to_save[a.option_strings[0]] = str(all_opts[a.dest])
                    continue
                opts_to_save[a.option_strings[0]] = all_opts[a.dest]
        with open(args.export_args, "w") as f:
            if args.export_args.suffix == ".json":
                f.write(json.dumps(opts_to_save, indent=4))
            else:
                for k,v in opts_to_save.items():
                    f.write(f"{k}{make_option(value=v)}\n")

    
    assert args.derivs_dir.is_dir(), "Derivatives directory must exist"
    assert args.raw_bids.is_dir(), "Raw data directory must exist"
    
    if not hasattr(args, "output_dir") or args.output_dir == None:
        args.output_dir = args.derivs_dir / f"{args.derivs_subfolder}/sub-{args.subject}/ses-{args.session}/func"
    args.output_dir.mkdir(parents=True, exist_ok=True)

    log_dir = args.output_dir.parent / "logs" 
    log_dir.mkdir(parents=True, exist_ok=True)
    log_path = log_dir / f"sub-{args.subject}_ses-{args.session}_task-{args.task}_desc-{datetime.datetime.now().strftime('%m-%d-%y_%I-%M%p')}.log"
    logging.basicConfig(level=logging.DEBUG if args.debug else logging.INFO,
                        handlers=[
                            logging.FileHandler(log_path)
                        ])
    sout_handler = logging.StreamHandler(stream=sys.stdout)
    logger = logging.getLogger(__name__)
    logger.addHandler(sout_handler)
    logger.info("Starting oceanfla...")
    logger.info(f"Log will be stored at {log_path}")

    # log the arguments used for this run
    for k,v in (dict(args._get_kwargs())).items():
        logger.info(f"{k} : {v}")
        
    model_type = "MixedModel" if args.fir and args.hrf else "FIR" if args.fir else "HRF" 
    file_map_list = []

    try: 
        bold_files = sorted(args.derivs_dir.glob(f"**/*sub-{args.subject}_ses-{args.session}*task-{args.task}*bold*{args.bold_file_type}"))
        assert len(bold_files) > 0, "Did not find any bold files in the given derivatives directory for the specified task and file type"

        for bold_path in bold_files:
            bold_base = bold_path.name.split("_space")[0]
            bold_base = bold_base.split("_desc")[0]
            # confound_name = bold_base + "_desc-confounds_timeseries.tsv"
            confound_path = bold_path.parent / f"{bold_base}_desc-confounds_timeseries.tsv"
            assert confound_path.is_file(), f"Cannot find a confounds file for bold run: {str(bold_path)} seach path {confound_path.as_posix()}"
            event_search_path = f"{bold_base}*_events.tsv"
            event_files = list(args.raw_bids.glob("**/" + event_search_path))
            assert len(event_files) == 1, f"Found more or less than one event file for bold run: {str(bold_path)} search path {event_search_path} len: {len(event_files)}"
            events_path = event_files[0]
            file_map_list.append({
                "bold": bold_path,
                "confounds": confound_path,
                "events": events_path
            })

        tr = args.repetition_time
        img_header = None
        trial_types = set()
        func_data_list = []
        design_df_list = []
        noise_df_list = []

        for i, run_map in enumerate(file_map_list):
            logger.info(f"processing bold file: {run_map['bold']}")
            logger.info(f" loading in BOLD data")

            run_info = len(str(run_map['bold']).split('run-')) > 1
            if run_info:
                run_info = f"run-{str(run_map['bold']).split('run-')[-1].split('_')[0]}_"
            else:
                run_info = ''

            func_data, read_tr, read_header = load_data(
                func_file=run_map['bold'], 
                brain_mask=args.brain_mask,
                need_tr=(not tr),
            )

            tr = tr if tr else read_tr
            img_header = img_header if img_header else read_header

            logger.info(" reading events file and creating design matrix")
            events_df, run_conditions = events_to_design(   
                func_data=func_data,
                tr=tr,
                event_file=run_map["events"],
                fir=args.fir,
                fir_list=args.fir_vars if args.fir_vars else None,
                hrf=args.hrf,
                hrf_list=args.hrf_vars if args.hrf_vars else None,
                logger=logger,
                output_path=args.output_dir/f"sub-{args.subject}_ses-{args.session}_task-{args.task}_{run_info}desc-{model_type}_events-long.csv" if args.debug else None
            )

            logger.info(" reading confounds file and creating nuisance matrix")
            noise_df = make_noise_ts(
                confounds_file=run_map["confounds"],
                confounds_columns=args.confounds,
                demean=(not args.detrend_data), 
                linear_trend=(not args.detrend_data),
                spike_threshold=args.fd_threshold if args.spike_censoring else None,
                volterra_expansion=args.volterra_lag,
                volterra_columns=args.volterra_columns
            )
            noise_df_filename = args.output_dir/f"sub-{args.subject}_ses-{args.session}_task-{args.task}_{run_info}desc-{model_type}_nuisance.csv"
            logger.info(f" saving nuisance matrix to file: {noise_df_filename}")
            noise_df.to_csv(noise_df_filename)

            if args.nuisance_regression:
                logger.info(" performing nuisance regression")
                func_data_residuals = nuisance_regression(
                    func_data=func_data,
                    noise_matrix=noise_df,
                    fd_thresh=args.fd_threshold
                )
                run_map["data_resids"] = func_data_residuals
                func_data = func_data_residuals
            else:
                logger.info(" appending nuisance matrix to design matrix")
                noise_df_list.append(noise_df)

            if args.debug:
                nrimg, img_suffix = create_image(
                    data=func_data,
                    brain_mask=args.brain_mask,
                    tr=tr,
                    header=img_header
                )
                nr_filename = args.output_dir/f"sub-{args.subject}_ses-{args.session}_task-{args.task}_{run_info}desc-nuisance-regress{img_suffix}"
                logger.debug(f" saving BOLD data after nuisance regression to file: {nr_filename}")
                nib.save(
                    nrimg,
                    nr_filename
                )

            # if args.bp_filter:
            if args.lowpass or args.highpass:
                logger.info(f" creating high motion mask using framewise displacement threshold of {args.fd_threshold}")
                sample_mask = noise_df.loc[:, "framewise_displacement"].to_numpy()
                sample_mask = sample_mask < args.fd_threshold
                events_df = events_df.loc[sample_mask, :]
                
                logger.info(f" detrending and filtering the BOLD data with a highpass of {args.highpass} and a lowpass of {args.lowpass}")
                func_data_filtered = clean(
                    signals=func_data,
                    detrend=args.detrend_data,
                    sample_mask=sample_mask,
                    # confounds=noise_df,
                    filter="butterworth",
                    # low_pass=args.bp_filter[0],
                    # high_pass=args.bp_filter[1],
                    low_pass=args.lowpass if args.lowpass else None,
                    high_pass=args.highpass if args.highpass else None,
                    t_r=tr,
                )
                run_map["data_filtered"] = func_data_filtered
                func_data = func_data_filtered
            elif args.detrend_data:
                logger.info(" detrending the BOLD data")
                func_data_detrend = demean_detrend(
                    func_data=func_data
                )
                run_map["data_detrend"] = func_data_detrend
                func_data = func_data_detrend

            if args.debug: 
                cleanimg, img_suffix = create_image(
                    data=func_data,
                    brain_mask=args.brain_mask,
                    tr=tr,
                    header=img_header
                )
                cleaned_filename = args.output_dir/f"sub-{args.subject}_ses-{args.session}_task-{args.task}_{run_info}desc-cleaned{img_suffix}"
                logger.debug(f" saving BOLD data after cleaning to file: {cleaned_filename}")
                nib.save(
                    cleanimg,
                    cleaned_filename
                )

            logger.info(" appending BOLD data and design matrix to run list")
            trial_types.update(run_conditions)

            func_data_list.append(func_data)
            design_df_list.append(events_df)

        logger.info("concatenating run level BOLD data and design matrices for GLM")
        final_func_data, final_design_df = create_final_design(
            data_list=func_data_list,
            design_list=design_df_list,
            noise_list=noise_df_list if len(noise_df_list) == len(func_data_list) else None
        )
        final_design_filename = args.output_dir/f"sub-{args.subject}_ses-{args.session}_task-{args.task}_desc-{model_type}-final-design.csv"
        logger.info(f"saving the final design matrix to file: {final_design_filename}")
        final_design_df.to_csv(final_design_filename)

        logger.info("running GLM on concatenated BOLD data with final design matrix")
        activation_betas = massuni_linGLM(
            func_data=final_func_data,
            design_matrix=final_design_df
        )

        logger.info("saving betas from GLM into files")
        fir_betas_to_combine = set()
        for i, c in enumerate(final_design_df.columns):
            if args.fir and c[-3] == "_" and c[-2:].isnumeric() and c[:-3] in trial_types:
                fir_betas_to_combine.add(c[:-3])
                continue
            beta_img, img_suffix = create_image(
                data=np.expand_dims(activation_betas[i,:], axis=0),
                brain_mask=args.brain_mask,
                tr=tr,
                header=img_header
            )
            beta_filename = args.output_dir/f"sub-{args.subject}_ses-{args.session}_task-{args.task}_desc-{model_type}activation-{c}{img_suffix}"
            logger.info(f" saving betas for variable {c} to file: {beta_filename}")
            nib.save(
                beta_img,
                beta_filename
            )

        if args.fir:
            for condition in fir_betas_to_combine:
                beta_frames = np.zeros(shape=(args.fir, activation_betas.shape[1]))
                for f in range(args.fir):
                    beta_column = final_design_df.columns.get_loc(f"{condition}_{f:02d}")
                    beta_frames[f,:] = activation_betas[beta_column,:]
                beta_img, img_suffix = create_image(
                    data=beta_frames,
                    brain_mask=args.brain_mask,
                    tr=tr,
                    header=img_header
                )
                beta_filename = args.output_dir/f"sub-{args.subject}_ses-{args.session}_task-{args.task}_desc-{model_type}activation-{condition}{img_suffix}"
                logger.info(f" saving betas for variable {condition} (all {args.fir} modeled frames) to file: {beta_filename}")
                nib.save(
                    beta_img,
                    beta_filename
                )

        logger.info("oceanfla complete!")

    except Exception as e:
        logger.error(e)
        exit_program_early(str(e))

if __name__ == "__main__":
    main()
    
<|MERGE_RESOLUTION|>--- conflicted
+++ resolved
@@ -32,7 +32,7 @@
 
 """
 
-<<<<<<< HEAD
+
 def make_option(value, key=None, delimeter=" "):
     """
     Generate a string, representing an option that gets fed into a subprocess.
@@ -73,9 +73,6 @@
 def load_data(func_file: str|Path,
               brain_mask: str = None,
               need_tr: bool = False) -> np.ndarray:
-=======
-def load_data(func_file: str|Path, brain_mask: str = None, need_tr: bool = False) -> np.ndarray:
->>>>>>> 5d11e498
     tr = None
     func_file = str(func_file)
     if need_tr:
